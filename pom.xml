<?xml version="1.0" encoding="UTF-8"?>
<project xmlns="http://maven.apache.org/POM/4.0.0"
         xmlns:xsi="http://www.w3.org/2001/XMLSchema-instance"
         xsi:schemaLocation="http://maven.apache.org/POM/4.0.0 http://maven.apache.org/xsd/maven-4.0.0.xsd">
    <modelVersion>4.0.0</modelVersion>

    <groupId>com.conveyal</groupId>
    <artifactId>datatools-server</artifactId>
    <version>3.5.1-SNAPSHOT</version>

    <licenses>
        <license>
            <name>MIT License</name>
            <url>https://opensource.org/licenses/MIT</url>
        </license>
    </licenses>

    <!-- Developer entries are provided for primary developers.
   For other contributors, see https://github.com/ibi-group/datatools-server/graphs/contributors -->
    <developers>
        <developer>
            <name>Landon Reed</name>
            <email>landon.reed@ibigroup.com</email>
            <organization>IBI Group</organization>
            <organizationUrl>https://ibigroup.com/</organizationUrl>
        </developer>
        <developer>
            <name>Evan Siroky</name>
            <email>evan.siroky@ibigroup.com</email>
            <organization>IBI Group</organization>
            <organizationUrl>https://ibigroup.com/</organizationUrl>
        </developer>
    </developers>

    <!-- Define where the source code for project lives -->
    <scm>
        <connection>scm:git:https://github.com/ibi-group/datatools-server.git</connection>
        <developerConnection>scm:git:ssh://git@github.com/ibi-group/datatools-server.git</developerConnection>
        <url>https://github.com/ibi-group/datatools-server.git</url>
    </scm>
    <properties>
        <jackson.version>2.9.9</jackson.version>
        <!-- Using the latest version of geotools (e.g, 20) seems to cause issues with the shapefile
        plugin where the_geom for each feature is null. -->
        <geotools.version>17.5</geotools.version>
    </properties>
    <build>
        <resources>
            <resource>
                <directory>src/main/resources</directory>
                <filtering>true</filtering>
                <includes>
                    <include>**/*.properties</include>
                    <include>logback.xml</include>
                    <include>gtfs/*</include>
                    <include>public/*</include>
                </includes>
            </resource>
        </resources>
        <plugins>
            <plugin>
                <groupId>org.apache.maven.plugins</groupId>
                <artifactId>maven-shade-plugin</artifactId>
                <version>2.2</version>
                <executions>
                    <execution>
                        <phase>package</phase>
                        <goals><goal>shade</goal></goals>
                        <configuration>
                            <finalName>dt-${git.commit.id.describe}</finalName>
                            <transformers>
                                <!-- files overwrite each other and geotools does not function without this.
                                         http://docs.geotools.org/latest/userguide/faq.html#how-do-i-create-an-executable-jar-for-my-geotools-app -->
                                <transformer implementation="org.apache.maven.plugins.shade.resource.ServicesResourceTransformer" />
                            </transformers>

                            <!-- signature files from included jars cause problems: http://stackoverflow.com/questions/999489 -->
                            <filters>
                                <filter>
                                    <artifact>*:*</artifact>
                                    <excludes>
                                        <exclude>META-INF/*.SF</exclude>
                                        <exclude>META-INF/*.DSA</exclude>
                                        <exclude>META-INF/*.RSA</exclude>
                                    </excludes>
                                </filter>
                            </filters>
                        </configuration>
                    </execution>
                </executions>
            </plugin>
            <plugin>
                <groupId>org.apache.maven.plugins</groupId>
                <artifactId>maven-compiler-plugin</artifactId>
                <version>3.7.0</version>
                <configuration>
                    <source>1.8</source>
                    <target>1.8</target>
                </configuration>
            </plugin>
            <plugin>
                <groupId>pl.project13.maven</groupId>
                <artifactId>git-commit-id-plugin</artifactId>
                <version>2.2.1</version>
                <executions>
                    <execution>
                        <goals>
                            <goal>revision</goal>
                        </goals>
                    </execution>
                </executions>
                <configuration>
                    <dotGitDirectory>${project.basedir}/.git</dotGitDirectory>
                    <!-- the below line will automatically generate the git properties file which is needed for the
                     SeverController to fully function.
                    -->
                    <generateGitPropertiesFile>true</generateGitPropertiesFile>
                    <injectAllReactorProjects>true</injectAllReactorProjects>
                </configuration>
            </plugin>
            <plugin>
                <groupId>org.apache.maven.plugins</groupId>
                <artifactId>maven-jar-plugin</artifactId>
                <version>3.1.2</version>
                <configuration>
                    <archive>
                        <manifest>
                            <mainClass>com.conveyal.datatools.manager.DataManager</mainClass>
                        </manifest>
                    </archive>
                </configuration>
            </plugin>
            <!-- This plugin generates code coverage reports during the test phase of maven. -->
            <plugin>
                <groupId>org.jacoco</groupId>
                <artifactId>jacoco-maven-plugin</artifactId>
                <version>0.8.2</version>
                <executions>
                    <execution>
                        <goals>
                            <goal>prepare-agent</goal>
                        </goals>
                    </execution>
                    <execution>
                        <id>report</id>
                        <phase>test</phase>
                        <goals>
                            <goal>report</goal>
                        </goals>
                    </execution>
                </executions>
            </plugin>
        </plugins>
    </build>
    <repositories>
        <!-- Hack to force maven to check central first. Maven central is inherited from the superpom,
             but ends up at the end of the list. Though most of the time the artifact is in central,
             Maven tries to download from every other repository and fails before checking central.
             Do not change the id from central2 to central, otherwise the entry will be ignored. -->
        <repository>
            <id>central2</id>
            <name>check central first to avoid a lot of not found warnings</name>
            <url>https://repo1.maven.org/maven2</url>
            <snapshots>
                <enabled>true</enabled>
                <updatePolicy>always</updatePolicy>
            </snapshots>
        </repository>
        <repository>
            <id>osgeo</id>
            <name>Open Source Geospatial Foundation Repository</name>
            <url>http://download.osgeo.org/webdav/geotools/</url>
            <snapshots>
                <enabled>true</enabled>
                <updatePolicy>always</updatePolicy>
            </snapshots>
        </repository>
        <repository>
            <id>sonatype</id>
            <name>sonatype snapshots</name>
            <url>https://oss.sonatype.org/content/repositories/snapshots/</url>
            <snapshots>
                <enabled>true</enabled>
                <updatePolicy>always</updatePolicy>
            </snapshots>
        </repository>
        <repository>
            <id>boundless</id>
            <name>Boundless Maven Repository</name>
            <url>https://repo.boundlessgeo.com/main</url>
            <snapshots>
                <enabled>true</enabled>
                <updatePolicy>always</updatePolicy>
            </snapshots>
        </repository>
        <!--  used for importing java projects from github -->
        <repository>
            <id>jitpack.io</id>
            <url>https://jitpack.io</url>
        </repository>
    </repositories>

    <dependencies>
        <!-- Handles HTTP server -->
        <dependency>
            <groupId>com.sparkjava</groupId>
            <artifactId>spark-core</artifactId>
            <version>2.7.2</version>
        </dependency>

        <!-- Logging -->
        <dependency>
            <groupId>org.slf4j</groupId>
            <artifactId>slf4j-api</artifactId>
            <version>1.7.12</version>
        </dependency>

        <dependency>
            <groupId>ch.qos.logback</groupId>
            <artifactId>logback-classic</artifactId>
            <version>1.2.3</version>
        </dependency>

        <!-- Used to connect to and import legacy editor MapDBs -->
        <dependency>
            <groupId>org.mapdb</groupId>
            <artifactId>mapdb</artifactId>
            <version>1.0.8</version>
        </dependency>

        <!-- Used for MappedSuperClass annotation on Model classes -->
        <dependency>
            <groupId>org.eclipse.persistence</groupId>
            <artifactId>javax.persistence</artifactId>
            <version>2.1.0</version>
        </dependency>

        <!-- Used for testing (note: this should match the version in gtfs-lib). -->
        <dependency>
            <groupId>junit</groupId>
            <artifactId>junit</artifactId>
            <version>4.12</version>
            <scope>test</scope>
        </dependency>

        <!-- Used for loading/fetching/writing GTFS entities. gtfs-lib also provides access to:
         - commons-io - generic utilities
         - AWS S3 SDK - putting/getting objects into/out of S3.
         -->
        <dependency>
            <groupId>com.conveyal</groupId>
            <artifactId>gtfs-lib</artifactId>
            <version>5.0.2</version>
            <!-- Exclusions added in order to silence SLF4J warnings about multiple bindings:
                http://www.slf4j.org/codes.html#multiple_bindings
            -->
            <exclusions>
                <exclusion>
                    <groupId>org.slf4j</groupId>
                    <artifactId>slf4j-simple</artifactId>
                </exclusion>
            </exclusions>
        </dependency>

        <!-- Used for data-tools application database -->
        <dependency>
            <groupId>org.mongodb</groupId>
            <artifactId>mongodb-driver</artifactId>
            <version>3.5.0</version>
        </dependency>

        <!-- Miscellaneous utilities -->
        <dependency>
            <groupId>com.google.guava</groupId>
            <artifactId>guava</artifactId>
            <version>18.0</version>
        </dependency>

        <!-- Note: Unless we are explicit with the jackson dependencies listed below, other versions included in other
        dependencies may cause conflicts. Specifically, there is an issue with the JsonAlias annotation (used in
        com.conveyal.datatools.manager.models.Snapshot) not working properly.-->
        <dependency>
            <groupId>com.fasterxml.jackson.core</groupId>
            <artifactId>jackson-core</artifactId>
            <version>${jackson.version}</version>
        </dependency>
        <!-- Handles parsing yaml config -->
        <dependency>
            <groupId>com.fasterxml.jackson.dataformat</groupId>
            <artifactId>jackson-dataformat-yaml</artifactId>
            <version>${jackson.version}</version>
        </dependency>
        <!-- This version does not use ${jackson.version} because v2.9.9.1 does not exist for jackson-annotations. -->
        <dependency>
            <groupId>com.fasterxml.jackson.core</groupId>
            <artifactId>jackson-databind</artifactId>
            <version>2.9.9.1</version>
        </dependency>

        <dependency>
            <groupId>com.fasterxml.jackson.core</groupId>
            <artifactId>jackson-annotations</artifactId>
            <version>${jackson.version}</version>
        </dependency>

        <!-- Used to send email notifications to subscribing users. Note: datatools-server also depends on this library
         for commons lang3 from org.apache.commons. -->
        <dependency>
            <groupId>com.sparkpost</groupId>
            <artifactId>sparkpost-lib</artifactId>
            <version>0.15</version>
        </dependency>

        <!-- Efficient collections for primitive types -->
        <dependency>
            <groupId>net.sf.trove4j</groupId>
            <artifactId>trove4j</artifactId>
            <version>3.0.3</version>
        </dependency>

        <!-- Used for handling shapefiles -->
        <dependency>
            <groupId>org.geotools</groupId>
            <artifactId>gt-shapefile</artifactId>
            <version>${geotools.version}</version>
        </dependency>
        <!-- gt-metadata and gt-api contains some dependencies required by gt-shapefile -->
        <dependency>
            <groupId>org.geotools</groupId>
            <artifactId>gt-metadata</artifactId>
            <version>${geotools.version}</version>
        </dependency>
        <dependency>
            <groupId>org.geotools</groupId>
            <artifactId>gt-api</artifactId>
            <version>${geotools.version}</version>
        </dependency>

        <!-- Error reporting -->
        <dependency>
            <groupId>com.bugsnag</groupId>
            <version>3.3.0</version>
            <artifactId>bugsnag</artifactId>
        </dependency>

        <!-- JWT verification for Auth0 -->
        <dependency>
            <groupId>com.auth0</groupId>
            <artifactId>java-jwt</artifactId>
            <version>2.3.0</version>
        </dependency>

        <!-- Rest Assured is an assertion library that makes testing web APIs easy. -->
        <dependency>
            <groupId>io.rest-assured</groupId>
            <artifactId>rest-assured</artifactId>
            <version>3.1.1</version>
            <scope>test</scope>
        </dependency>
        <!-- Hamcrest is an assertion library that prints pretty messages when assertions fail -->
        <dependency>
            <groupId>org.hamcrest</groupId>
            <artifactId>java-hamcrest</artifactId>
            <version>2.0.0.0</version>
            <scope>test</scope>
        </dependency>
        <!-- Snapshotting library for testing -->
        <dependency>
            <groupId>com.github.conveyal</groupId>
            <artifactId>java-snapshot-matcher</artifactId>
            <version>3495b32f7b4d3f82590e0a2284029214070b6984</version>
            <scope>test</scope>
        </dependency>
        <!-- wiremock is used to mock http requests -->
        <dependency>
            <groupId>com.github.tomakehurst</groupId>
            <artifactId>wiremock-standalone</artifactId>
            <version>2.14.0</version>
            <scope>test</scope>
        </dependency>
        <!-- Used for writing csv for merged feeds. Note: this appears to be one of the only
        CSV libraries that will only quote values when necessary (e.g., there is a comma character
        contained within the value) and that will work with an output stream writer when writing
        directly to a zip output stream.
         -->
        <dependency>
            <groupId>net.sf.supercsv</groupId>
            <artifactId>super-csv</artifactId>
            <version>2.4.0</version>
        </dependency>
<<<<<<< HEAD

        <!-- AWS individual module imports (S3 imported by gtfs-lib) -->
        <dependency>
            <groupId>com.amazonaws</groupId>
            <artifactId>aws-java-sdk-ec2</artifactId>
            <version>1.11.410</version>
        </dependency>
        <dependency>
            <groupId>com.amazonaws</groupId>
            <artifactId>aws-java-sdk-elasticloadbalancingv2</artifactId>
            <version>1.11.410</version>
        </dependency>
=======
>>>>>>> c52d6f06
    </dependencies>

</project><|MERGE_RESOLUTION|>--- conflicted
+++ resolved
@@ -388,8 +388,6 @@
             <artifactId>super-csv</artifactId>
             <version>2.4.0</version>
         </dependency>
-<<<<<<< HEAD
-
         <!-- AWS individual module imports (S3 imported by gtfs-lib) -->
         <dependency>
             <groupId>com.amazonaws</groupId>
@@ -401,8 +399,6 @@
             <artifactId>aws-java-sdk-elasticloadbalancingv2</artifactId>
             <version>1.11.410</version>
         </dependency>
-=======
->>>>>>> c52d6f06
     </dependencies>
 
 </project>
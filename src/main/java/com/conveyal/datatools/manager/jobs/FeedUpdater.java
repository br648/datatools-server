package com.conveyal.datatools.manager.jobs;

import com.amazonaws.services.s3.model.ObjectListing;
import com.amazonaws.services.s3.model.S3Object;
import com.amazonaws.services.s3.model.S3ObjectSummary;
import com.conveyal.datatools.manager.models.ExternalFeedSourceProperty;
import com.conveyal.datatools.manager.models.FeedSource;
import com.conveyal.datatools.manager.models.FeedVersion;
import com.conveyal.datatools.manager.persistence.FeedStore;
import com.conveyal.datatools.manager.persistence.Persistence;
import com.conveyal.datatools.manager.utils.HashUtils;
import com.google.common.io.ByteStreams;
import org.slf4j.Logger;
import org.slf4j.LoggerFactory;

import java.io.File;
import java.io.FileOutputStream;
import java.io.IOException;
import java.io.InputStream;
import java.io.OutputStream;
import java.util.Collection;
import java.util.Comparator;
import java.util.Date;
import java.util.HashMap;
import java.util.List;
import java.util.Map;
import java.util.Optional;
import java.util.concurrent.TimeUnit;
import java.util.stream.Collectors;

<<<<<<< HEAD
import com.conveyal.datatools.manager.models.ExternalFeedSourceProperty;
import com.conveyal.datatools.manager.models.FeedSource;
import com.conveyal.datatools.manager.models.FeedVersion;
import com.conveyal.datatools.manager.persistence.FeedStore;
import com.conveyal.datatools.manager.persistence.Persistence;
import com.conveyal.datatools.manager.utils.HashUtils;
import com.google.common.io.ByteStreams;
import org.slf4j.Logger;
import org.slf4j.LoggerFactory;

import static com.conveyal.datatools.manager.extensions.mtc.MtcFeedResource.AGENCY_ID_FIELDNAME;
=======
import static com.conveyal.datatools.common.utils.Scheduler.schedulerService;
import static com.conveyal.datatools.manager.extensions.mtc.MtcFeedResource.AGENCY_ID;
>>>>>>> 48bb6ee3
import static com.mongodb.client.model.Filters.and;
import static com.mongodb.client.model.Filters.eq;

/**
 * This class is used to schedule an {@link UpdateFeedsTask}, which will check the specified S3 bucket (and prefix) for
 * new files. If a new feed is found, the feed will be downloaded and the {@link FeedVersion#namespace} for the feed
 * version (for that feed source) with the most recent {@link FeedVersion#sentToExternalPublisher} timestamp will be set
 * as the newly published version in {@link FeedSource#publishedVersionId}.
 *
 * This is all done to ensure that the "published" version in MTC's RTD database matches the published version in Data
 * Tools, which is primarily used to ensure that any alerts are built using GTFS stop or route IDs from the active GTFS
 * feed.
 *
 * FIXME it is currently not possible with the MTC RTD feed processing workflow because GTFS files are modified during
 *   RTD's processing, but workflow should be replaced with a check for the processed file's MD5 checksum. Also, one RTD
 *   state that is not captured by Data Tools is when a feed version fails to process in RTD, the RTD application places
 *   it in a “failed” folder, yet there is no check by Data Tools to see if the feed landed there.
 */
public class FeedUpdater {
    private Map<String, String> eTagForFeed;
    private final String feedBucket;
    private final String bucketFolder;
    private static final Logger LOG = LoggerFactory.getLogger(FeedUpdater.class);

    private FeedUpdater(int updateFrequencySeconds, String feedBucket, String bucketFolder) {
        LOG.info("Setting feed update to check every {} seconds", updateFrequencySeconds);
        schedulerService.scheduleAtFixedRate(new UpdateFeedsTask(), 0, updateFrequencySeconds, TimeUnit.SECONDS);
        this.feedBucket = feedBucket;
        this.bucketFolder = bucketFolder;
    }

    /**
     * Create a {@link FeedUpdater} to poll the provided S3 bucket/prefix at the specified interval (in seconds) for
     * updated files. The updater's task is run using the {@link com.conveyal.datatools.common.utils.Scheduler#schedulerService}.
     * @param updateFrequencySeconds
     * @param s3Bucket
     * @param s3Prefix
     * @return
     */
    public static FeedUpdater schedule(int updateFrequencySeconds, String s3Bucket, String s3Prefix) {
        return new FeedUpdater(updateFrequencySeconds, s3Bucket, s3Prefix);
    }

    private class UpdateFeedsTask implements Runnable {
        public void run() {
            Map<String, String> updatedTags;
            try {
                LOG.debug("Checking MTC feeds for newly processed versions");
                updatedTags = checkForUpdatedFeeds();
                eTagForFeed.putAll(updatedTags);
                if (!updatedTags.isEmpty()) LOG.info("New eTag list: {}", eTagForFeed);
                else LOG.debug("No feeds updated (eTags on S3 match current list).");
            } catch (Exception e) {
                LOG.error("Error updating feeds {}", e);
            }
        }
    }

    /**
     * Check for any updated feeds that have been published to the S3 bucket. This tracks eTagForFeed (AWS file hash) of s3
     * objects in order to keep data-tools application in sync with external processes (for example, MTC RTD).
     * @return          map of feedIDs to eTag values
     */
    private Map<String, String> checkForUpdatedFeeds() {
        if (eTagForFeed == null) {
            // If running the check for the first time, instantiate the eTag map.
            LOG.info("Running initial check for feeds on S3.");
            eTagForFeed = new HashMap<>();
        }
        LOG.debug("Checking for feeds on S3.");
        Map<String, String> newTags = new HashMap<>();
        // iterate over feeds in download_prefix folder and register to (MTC project)
        ObjectListing gtfsList = FeedStore.s3Client.listObjects(feedBucket, bucketFolder);
        LOG.debug(eTagForFeed.toString());
        for (S3ObjectSummary objSummary : gtfsList.getObjectSummaries()) {

            String eTag = objSummary.getETag();
            String keyName = objSummary.getKey();
            LOG.debug("{} etag = {}", keyName, eTag);
            if (!eTagForFeed.containsValue(eTag)) {
                // Don't add object if it is a dir
                if (keyName.equals(bucketFolder)) continue;
                String filename = keyName.split("/")[1];
                String feedId = filename.replace(".zip", "");
                // Skip object if the filename is null
                if ("null".equals(feedId)) continue;
                try {
                    LOG.info("New version found for {} at s3://{}/{}. ETag = {}.", feedId, feedBucket, keyName, eTag);
                    FeedSource feedSource = null;
                    List<ExternalFeedSourceProperty> properties = Persistence.externalFeedSourceProperties.getFiltered(
                        and(eq("value", feedId), eq("name", AGENCY_ID_FIELDNAME))
                    );
                    if (properties.size() > 1) {
                        StringBuilder b = new StringBuilder();
                        properties.forEach(b::append);
                        LOG.warn("Found multiple feed sources for {}: {}",
                                feedId,
                                properties.stream().map(p -> p.feedSourceId).collect(Collectors.joining(",")));
                    }
                    for (ExternalFeedSourceProperty prop : properties) {
                        // FIXME: What if there are multiple props found for different feed sources. This could happen if
                        // multiple projects have been synced with MTC or if the ExternalFeedSourceProperty for a feed
                        // source is not deleted properly when the feed source is deleted.
                        feedSource = Persistence.feedSources.getById(prop.feedSourceId);
                    }
                    if (feedSource == null) {
                        LOG.error("No feed source found for feed ID {}", feedId);
                        continue;
                    }
                    updatePublishedFeedVersion(feedId, feedSource);
                    // TODO: Explore if MD5 checksum can be used to find matching feed version.
                    // findMatchingFeedVersion(md5, feedId, feedSource);
                } catch (Exception e) {
                    LOG.warn("Could not load feed " + keyName, e);
                } finally {
                    // Add new tag to map used for tracking updates. NOTE: this is in a finally block because we still
                    // need to track the eTags even for feed sources that were not found. Otherwise, the feeds will be
                    // re-downloaded each time the update task is run, which could cause many unnecessary S3 operations.
                    newTags.put(feedId, eTag);
                }
            } else {
                LOG.debug("Etag {} already exists in map", eTag);
            }
        }
        return newTags;
    }

    /**
     * Update the published feed version for the feed source.
     * @param feedId the unique ID used by MTC to identify a feed source
     * @param feedSource the feed source for which a newly published version should be registered
     */
    private void updatePublishedFeedVersion(String feedId, FeedSource feedSource) {
        // Collect the feed versions for the feed source.
        Collection<FeedVersion> versions = feedSource.retrieveFeedVersions();
        try {
            // Get the latest published version (if there is one). NOTE: This is somewhat flawed because it presumes
            // that the latest published version is guaranteed to be the one found in the "completed" folder, but it
            // could be that more than one versions were recently "published" and the latest published version was a bad
            // feed that failed processing by RTD.
            Optional<FeedVersion> lastPublishedVersionCandidate = versions
                .stream()
                .min(Comparator.comparing(v -> v.sentToExternalPublisher, Comparator.nullsLast(Comparator.reverseOrder())));
            if (lastPublishedVersionCandidate.isPresent()) {
                FeedVersion publishedVersion = lastPublishedVersionCandidate.get();
                if (publishedVersion.sentToExternalPublisher == null) {
                    LOG.warn("Not updating published version for {} (version was never sent to external publisher)", feedId);
                    return;
                }
                // Set published namespace to the feed version and set the processedByExternalPublisher timestamp.
                LOG.info("Latest published version (sent at {}) for {} is {}", publishedVersion.sentToExternalPublisher, feedId, publishedVersion.id);
                Persistence.feedVersions.updateField(publishedVersion.id, "processedByExternalPublisher", new Date());
                Persistence.feedSources.updateField(feedSource.id, "publishedVersionId", publishedVersion.namespace);
            } else {
                LOG.error("No published versions found for {} ({} id={})", feedId, feedSource.name, feedSource.id);
            }
        } catch (Exception e) {
            e.printStackTrace();
            LOG.error("Error encountered while checking for latest published version for {}", feedId);
        }
    }

    /**
     * NOTE: This method is not in use, but should be strongly considered as an alternative approach if/when RTD is able
     * to maintain md5 checksums when copying a file from "waiting" folder to "completed".
     * Find matching feed version for a feed source based on md5. NOTE: This is no longer in use because MTC's RTD system
     * does NOT preserve MD5 checksums when moving a file from the "waiting" to "completed" folders on S3.
     */
    private FeedVersion findMatchingFeedVersion(String keyName, FeedSource feedSource) throws IOException {
        String filename = keyName.split("/")[1];
        String feedId = filename.replace(".zip", "");
        S3Object object = FeedStore.s3Client.getObject(feedBucket, keyName);
        InputStream in = object.getObjectContent();
        File file = new File(FeedStore.basePath, filename);
        OutputStream out = new FileOutputStream(file);
        ByteStreams.copy(in, out);
        String md5 = HashUtils.hashFile(file);
        Collection<FeedVersion> versions = feedSource.retrieveFeedVersions();
        LOG.info("Searching for md5 {} across {} versions for {} ({})", md5, versions.size(), feedSource.name, feedSource.id);
        FeedVersion matchingVersion = null;
        int count = 0;
        for (FeedVersion feedVersion : versions) {
            LOG.info("version {} md5: {}", count++, feedVersion.hash);
            if (feedVersion.hash.equals(md5)) {
                matchingVersion = feedVersion;
                LOG.info("Found local version that matches latest file on S3  (SQL namespace={})", feedVersion.namespace);
                if (!feedVersion.namespace.equals(feedSource.publishedVersionId)) {
                    LOG.info("Updating published version for feed {} to latest s3 published feed.", feedId);
                    Persistence.feedSources.updateField(feedSource.id, "publishedVersionId", feedVersion.namespace);
                } else {
                    LOG.info("No need to update published version (published s3 feed already matches feed source's published namespace).");
                }
            }
        }
        if (matchingVersion == null) {
            LOG.error("Did not find version for feed {} that matched eTag found in s3!!!", feedId);
        }
        return matchingVersion;
    }

}<|MERGE_RESOLUTION|>--- conflicted
+++ resolved
@@ -28,22 +28,8 @@
 import java.util.concurrent.TimeUnit;
 import java.util.stream.Collectors;
 
-<<<<<<< HEAD
-import com.conveyal.datatools.manager.models.ExternalFeedSourceProperty;
-import com.conveyal.datatools.manager.models.FeedSource;
-import com.conveyal.datatools.manager.models.FeedVersion;
-import com.conveyal.datatools.manager.persistence.FeedStore;
-import com.conveyal.datatools.manager.persistence.Persistence;
-import com.conveyal.datatools.manager.utils.HashUtils;
-import com.google.common.io.ByteStreams;
-import org.slf4j.Logger;
-import org.slf4j.LoggerFactory;
-
 import static com.conveyal.datatools.manager.extensions.mtc.MtcFeedResource.AGENCY_ID_FIELDNAME;
-=======
 import static com.conveyal.datatools.common.utils.Scheduler.schedulerService;
-import static com.conveyal.datatools.manager.extensions.mtc.MtcFeedResource.AGENCY_ID;
->>>>>>> 48bb6ee3
 import static com.mongodb.client.model.Filters.and;
 import static com.mongodb.client.model.Filters.eq;
 
@@ -78,10 +64,6 @@
     /**
      * Create a {@link FeedUpdater} to poll the provided S3 bucket/prefix at the specified interval (in seconds) for
      * updated files. The updater's task is run using the {@link com.conveyal.datatools.common.utils.Scheduler#schedulerService}.
-     * @param updateFrequencySeconds
-     * @param s3Bucket
-     * @param s3Prefix
-     * @return
      */
     public static FeedUpdater schedule(int updateFrequencySeconds, String s3Bucket, String s3Prefix) {
         return new FeedUpdater(updateFrequencySeconds, s3Bucket, s3Prefix);

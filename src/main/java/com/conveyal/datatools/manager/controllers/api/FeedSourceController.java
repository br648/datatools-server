package com.conveyal.datatools.manager.controllers.api;

import com.conveyal.datatools.common.utils.SparkUtils;
import com.conveyal.datatools.manager.DataManager;
import com.conveyal.datatools.manager.auth.Auth0UserProfile;
import com.conveyal.datatools.manager.extensions.ExternalFeedResource;
import com.conveyal.datatools.manager.jobs.FetchSingleFeedJob;
import com.conveyal.datatools.manager.jobs.NotifyUsersForSubscriptionJob;
import com.conveyal.datatools.manager.models.ExternalFeedSourceProperty;
import com.conveyal.datatools.manager.models.FeedSource;
import com.conveyal.datatools.manager.models.JsonViews;
import com.conveyal.datatools.manager.models.Project;
import com.conveyal.datatools.manager.persistence.Persistence;
import com.conveyal.datatools.manager.utils.json.JsonManager;
import com.fasterxml.jackson.databind.JsonNode;
import com.fasterxml.jackson.databind.ObjectMapper;
import org.bson.Document;
import org.slf4j.Logger;
import org.slf4j.LoggerFactory;
import spark.Request;
import spark.Response;

import java.io.IOException;
import java.util.ArrayList;
import java.util.Collection;
import java.util.Iterator;
import java.util.Map;

<<<<<<< HEAD
import static com.conveyal.datatools.common.utils.SparkUtils.formatJobMessage;
import static com.conveyal.datatools.common.utils.SparkUtils.haltWithError;
=======
import static com.conveyal.datatools.common.utils.SparkUtils.haltWithMessage;
>>>>>>> c035769e
import static com.conveyal.datatools.manager.auth.Auth0Users.getUserById;
import static com.conveyal.datatools.manager.models.ExternalFeedSourceProperty.constructId;
import static spark.Spark.*;

/**
 * Handlers for HTTP API requests that affect FeedSources.
 * These methods are mapped to API endpoints by Spark.
 */
public class FeedSourceController {
    public static final Logger LOG = LoggerFactory.getLogger(FeedSourceController.class);
    public static JsonManager<FeedSource> json =
            new JsonManager<>(FeedSource.class, JsonViews.UserInterface.class);
    private static ObjectMapper mapper = new ObjectMapper();

    public static FeedSource getFeedSource(Request req, Response res) {
        return requestFeedSourceById(req, "view");
    }

    public static Collection<FeedSource> getAllFeedSources(Request req, Response res) {
        Collection<FeedSource> feedSourcesToReturn = new ArrayList<>();
        Auth0UserProfile requestingUser = req.attribute("user");
        String projectId = req.queryParams("projectId");
        Boolean publicFilter = req.pathInfo().contains("public");
        String userId = req.queryParams("userId");

        if (projectId != null) {
            for (FeedSource source: Persistence.feedSources.getAll()) {
                String orgId = source.organizationId();
                if (
                    source != null && source.projectId != null && source.projectId.equals(projectId)
                    && requestingUser != null && (requestingUser.canManageFeed(orgId, source.projectId, source.id) || requestingUser.canViewFeed(orgId, source.projectId, source.id))
                ) {
                    // if requesting public sources and source is not public; skip source
                    if (publicFilter && !source.isPublic)
                        continue;
                    feedSourcesToReturn.add(source);
                }
            }
        } else if (userId != null) {
            // request feed sources a specified user has permissions for
            Auth0UserProfile user = getUserById(userId);
            if (user == null) return feedSourcesToReturn;

            for (FeedSource source: Persistence.feedSources.getAll()) {
                String orgId = source.organizationId();
                if (
                    source != null && source.projectId != null &&
                    (user.canManageFeed(orgId, source.projectId, source.id) || user.canViewFeed(orgId, source.projectId, source.id))
                ) {

                    feedSourcesToReturn.add(source);
                }
            }
        } else {
            // request feed sources that are public
            for (FeedSource source: Persistence.feedSources.getAll()) {
                String orgId = source.organizationId();
                // if user is logged in and cannot view feed; skip source
                if ((requestingUser != null && !requestingUser.canManageFeed(orgId, source.projectId, source.id) && !requestingUser.canViewFeed(orgId, source.projectId, source.id)))
                    continue;

                // if requesting public sources and source is not public; skip source
                if (publicFilter && !source.isPublic)
                    continue;
                feedSourcesToReturn.add(source);
            }
        }

        return feedSourcesToReturn;
    }

    /**
     * HTTP endpoint to create a new feed source.
     */
    public static FeedSource createFeedSource(Request req, Response res) {
        // TODO factor out getting user profile, project ID and organization ID and permissions
        Auth0UserProfile userProfile = req.attribute("user");
        Document newFeedSourceFields = Document.parse(req.body());
        String projectId = newFeedSourceFields.getString("projectId");
        String organizationId = newFeedSourceFields.getString("organizationId");
        boolean allowedToCreateFeedSource = userProfile.canAdministerProject(projectId, organizationId);
        if (allowedToCreateFeedSource) {
            try {
                FeedSource newFeedSource = Persistence.feedSources.create(req.body());
                // Communicate to any registered external "resources" (sites / databases) the fact that a feed source has been
                // created in our database.
                for (String resourceType : DataManager.feedResources.keySet()) {
                    DataManager.feedResources.get(resourceType).feedSourceCreated(newFeedSource, req.headers("Authorization"));
                }
                // Notify project subscribers of new feed source creation.
                Project parentProject = Persistence.projects.getById(projectId);
                NotifyUsersForSubscriptionJob.createNotification(
                        "project-updated",
                        projectId,
                        String.format("New feed %s created in project %s.", newFeedSource.name, parentProject.name));
                return newFeedSource;
            } catch (Exception e) {
                LOG.error("Unknown error creating feed source", e);
                haltWithMessage(400, "Unknown error encountered creating feed source", e);
                return null;
            }
        } else {
            haltWithMessage(400, "Must provide project ID for feed source");
            return null;
        }
    }

    public static FeedSource updateFeedSource(Request req, Response res) {
        String feedSourceId = req.params("id");

        // call this method just for null and permissions check
        // TODO: it's wasteful to request the entire feed source here, need to factor out permissions checks. However,
        // we need the URL to see if it has been updated in order to then set the lastFetched value to null.
        FeedSource formerFeedSource = requestFeedSourceById(req, "manage");
        Document fieldsToUpdate = Document.parse(req.body());
        if (fieldsToUpdate.containsKey("url") && formerFeedSource.url != null) {
            // Reset last fetched timestamp if the URL has been updated.
            if (!fieldsToUpdate.get("url").toString().equals(formerFeedSource.url.toString())) {
                LOG.info("Feed source fetch URL has been modified. Resetting lastFetched value from {} to {}", formerFeedSource.lastFetched, null);
                fieldsToUpdate.put("lastFetched", null);
            }
        }
        FeedSource source = Persistence.feedSources.update(feedSourceId, fieldsToUpdate.toJson());

        // Notify feed- and project-subscribed users after successful save
        NotifyUsersForSubscriptionJob.createNotification(
                "feed-updated",
                source.id,
                String.format("Feed property updated for %s.", source.name));
        NotifyUsersForSubscriptionJob.createNotification(
                "project-updated",
                source.projectId,
                String.format("Project updated (feed source property changed for %s).", source.name));
        return source;
    }

    /**
     * Update a set of properties for an external feed resource. This updates the local copy of the properties in the
     * Mongo database and then triggers the {@link ExternalFeedResource#propertyUpdated} method to update the external
     * resource.
     *
     * FIXME: Should we reconsider how we store external feed source properties now that we are using Mongo document
     * storage? This might should be refactored in the future, but it isn't really hurting anything at the moment.
     */
    public static FeedSource updateExternalFeedResource(Request req, Response res) throws IOException {
        FeedSource source = requestFeedSourceById(req, "manage");
        String resourceType = req.queryParams("resourceType");
        JsonNode node = mapper.readTree(req.body());
        Iterator<Map.Entry<String, JsonNode>> fieldsIterator = node.fields();
        ExternalFeedResource externalFeedResource = DataManager.feedResources.get(resourceType);
        if (externalFeedResource == null) {
            haltWithMessage(400, String.format("Resource '%s' not registered with server.", resourceType));
        }
        // Iterate over fields found in body and update external properties accordingly.
        while (fieldsIterator.hasNext()) {
            Map.Entry<String, JsonNode> entry = fieldsIterator.next();
            String propertyId = constructId(source, resourceType, entry.getKey());
            ExternalFeedSourceProperty prop = Persistence.externalFeedSourceProperties.getById(propertyId);

            if (prop == null) {
                haltWithMessage(400, String.format("Property '%s' does not exist!", propertyId));
            }
            // Hold previous value for use when updating third-party resource
            String previousValue = prop.value;
            // Update the property in our database.
            ExternalFeedSourceProperty updatedProp = Persistence.externalFeedSourceProperties.updateField(
                    propertyId, "value", entry.getValue().asText());

            // Trigger an event on the external resource
            externalFeedResource.propertyUpdated(updatedProp, previousValue, req.headers("Authorization"));
        }
        // Updated external properties will be included in JSON (FeedSource#externalProperties)
        return source;
    }

    /**
     * HTTP endpoint to delete a feed source.
     *
     * FIXME: Should this just set a "deleted" flag instead of removing from the database entirely?
     */
    private static FeedSource deleteFeedSource(Request req, Response res) {
        FeedSource source = requestFeedSourceById(req, "manage");

        try {
            source.delete();
            return source;
        } catch (Exception e) {
            LOG.error("Could not delete feed source", e);
            haltWithMessage(400, "Unknown error deleting feed source.");
            return null;
        }
    }

    /**
<<<<<<< HEAD
     * Re-fetch the feed source specified by the provided ID.
=======
     * Re-fetch this feed from the feed source URL.
>>>>>>> c035769e
     */
    public static String fetch (Request req, Response res) {
        FeedSource s = requestFeedSourceById(req, "manage");

        LOG.info("Fetching feed for source {}", s.name);

        Auth0UserProfile userProfile = req.attribute("user");
        // Run in heavyExecutor because ProcessSingleFeedJob is chained to this job (if update finds new version).
        FetchSingleFeedJob fetchSingleFeedJob = new FetchSingleFeedJob(s, userProfile.getUser_id(), false);
        DataManager.lightExecutor.execute(fetchSingleFeedJob);

<<<<<<< HEAD
        // Return the jobId so that the requester can track the job's progress.
        return formatJobMessage(fetchSingleFeedJob.jobId, "Fetching latest feed source.");
=======
        // WARNING: infinite 2D bounds Jackson error when returning job.result, so this method now returns true
        // because we don't need to return the feed immediately anyways.
        // return job.result;
        return SparkUtils.formatJobMessage(job.jobId, "Fetching feed...");
>>>>>>> c035769e
    }

    /**
     * Helper function returns feed source if user has permission for specified action.
     * @param req spark Request object from API request
     * @param action action type (either "view" or "manage")
     * @return feedsource object for ID
     */
    public static FeedSource requestFeedSourceById(Request req, String action) {
        String id = req.params("id");
        if (id == null) {
            halt(400, SparkUtils.formatJSON("Please specify id param", 400));
        }
        return checkFeedSourcePermissions(req, Persistence.feedSources.getById(id), action);
    }

    public static FeedSource checkFeedSourcePermissions(Request req, FeedSource feedSource, String action) {
        Auth0UserProfile userProfile = req.attribute("user");
        Boolean publicFilter = Boolean.valueOf(req.queryParams("public")) ||
                req.url().split("/api/*/")[1].startsWith("public");

        // check for null feedSource
        if (feedSource == null)
            haltWithMessage(400, "Feed source ID does not exist");
        String orgId = feedSource.organizationId();
        boolean authorized;
        switch (action) {
            case "create":
                authorized = userProfile.canAdministerProject(feedSource.projectId, orgId);
                break;
            case "manage":
                authorized = userProfile.canManageFeed(orgId, feedSource.projectId, feedSource.id);
                break;
            case "edit":
                authorized = userProfile.canEditGTFS(orgId, feedSource.projectId, feedSource.id);
                break;
            case "view":
                if (!publicFilter) {
                    authorized = userProfile.canViewFeed(orgId, feedSource.projectId, feedSource.id);
                } else {
                    authorized = false;
                }
                break;
            default:
                authorized = false;
                break;
        }

        // if requesting public sources
        if (publicFilter){
            // if feed not public and user not authorized, halt
            if (!feedSource.isPublic && !authorized)
                haltWithMessage(403, "User not authorized to perform action on feed source");
                // if feed is public, but action is managerial, halt (we shouldn't ever retrieveById here, but just in case)
            else if (feedSource.isPublic && action.equals("manage"))
                haltWithMessage(403, "User not authorized to perform action on feed source");

        }
        else {
            if (!authorized)
                haltWithMessage(403, "User not authorized to perform action on feed source");
        }

        // if we make it here, user has permission and it's a valid feedsource
        return feedSource;
    }

    // FIXME: use generic API controller and return JSON documents via BSON/Mongo
    public static void register (String apiPrefix) {
        get(apiPrefix + "secure/feedsource/:id", FeedSourceController::getFeedSource, json::write);
        get(apiPrefix + "secure/feedsource", FeedSourceController::getAllFeedSources, json::write);
        post(apiPrefix + "secure/feedsource", FeedSourceController::createFeedSource, json::write);
        put(apiPrefix + "secure/feedsource/:id", FeedSourceController::updateFeedSource, json::write);
        put(apiPrefix + "secure/feedsource/:id/updateExternal", FeedSourceController::updateExternalFeedResource, json::write);
        delete(apiPrefix + "secure/feedsource/:id", FeedSourceController::deleteFeedSource, json::write);
        post(apiPrefix + "secure/feedsource/:id/fetch", FeedSourceController::fetch, json::write);

        // Public routes
        get(apiPrefix + "public/feedsource/:id", FeedSourceController::getFeedSource, json::write);
        get(apiPrefix + "public/feedsource", FeedSourceController::getAllFeedSources, json::write);
    }
}<|MERGE_RESOLUTION|>--- conflicted
+++ resolved
@@ -26,12 +26,8 @@
 import java.util.Iterator;
 import java.util.Map;
 
-<<<<<<< HEAD
 import static com.conveyal.datatools.common.utils.SparkUtils.formatJobMessage;
-import static com.conveyal.datatools.common.utils.SparkUtils.haltWithError;
-=======
 import static com.conveyal.datatools.common.utils.SparkUtils.haltWithMessage;
->>>>>>> c035769e
 import static com.conveyal.datatools.manager.auth.Auth0Users.getUserById;
 import static com.conveyal.datatools.manager.models.ExternalFeedSourceProperty.constructId;
 import static spark.Spark.*;
@@ -226,11 +222,7 @@
     }
 
     /**
-<<<<<<< HEAD
-     * Re-fetch the feed source specified by the provided ID.
-=======
      * Re-fetch this feed from the feed source URL.
->>>>>>> c035769e
      */
     public static String fetch (Request req, Response res) {
         FeedSource s = requestFeedSourceById(req, "manage");
@@ -242,15 +234,8 @@
         FetchSingleFeedJob fetchSingleFeedJob = new FetchSingleFeedJob(s, userProfile.getUser_id(), false);
         DataManager.lightExecutor.execute(fetchSingleFeedJob);
 
-<<<<<<< HEAD
         // Return the jobId so that the requester can track the job's progress.
         return formatJobMessage(fetchSingleFeedJob.jobId, "Fetching latest feed source.");
-=======
-        // WARNING: infinite 2D bounds Jackson error when returning job.result, so this method now returns true
-        // because we don't need to return the feed immediately anyways.
-        // return job.result;
-        return SparkUtils.formatJobMessage(job.jobId, "Fetching feed...");
->>>>>>> c035769e
     }
 
     /**
